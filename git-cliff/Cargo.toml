[package]
name = "git-cliff"
version = "1.3.0"                                               # managed by release.sh
description = "A highly customizable changelog generator ⛰️"
authors = ["git-cliff contributors <git-cliff@protonmail.com>"]
license = "GPL-3.0"
readme = "../README.md"
homepage = "https://github.com/orhun/git-cliff"
repository = "https://github.com/orhun/git-cliff"
keywords = ["changelog", "generator", "conventional", "commit"]
categories = ["command-line-utilities"]
default-run = "git-cliff"
edition = "2021"
rust-version = "1.70.0"

[[bin]]
name = "git-cliff-completions"
path = "src/bin/completions.rs"

[[bin]]
name = "git-cliff-mangen"
path = "src/bin/mangen.rs"

[features]
# check for new versions
default = ["update-informer"]

[dependencies]
glob.workspace = true
regex.workspace = true
log.workspace = true
dirs-next = "2.0.0"
<<<<<<< HEAD
clap = { version = "4.4.4", features = ["derive", "env", "wrap_help", "cargo"] }
clap_complete = "4.4.0"
clap_mangen = "0.2.14"
pretty_env_logger = "0.5.0"
=======
clap_complete = "3.2.5"
clap_mangen = "0.1.11"
>>>>>>> fb4c733a
shellexpand = "3.1.0"
update-informer = { version = "1.1.0", optional = true }

[dependencies.git-cliff-core]
version = "1.3.0"          # managed by release.sh
path = "../git-cliff-core"

<<<<<<< HEAD
=======
[dependencies.clap]
version = "3.2.22"
features = ["derive", "env", "wrap_help"]

[dependencies.update-informer]
version = "1.1.0"
optional = true

>>>>>>> fb4c733a
[dev-dependencies]
pretty_assertions = "1.4.0"

# metadata for cargo-binstall to get the right artifacts
[package.metadata.binstall]
pkg-url = "{ repo }/releases/download/v{ version }/{ name }-{ version }-{ target }{ archive-suffix }"
bin-dir = "{ name }-{ version }/{ bin }{ binary-ext }"
pkg-fmt = "tgz"

[package.metadata.maturin]
name = "git-cliff"<|MERGE_RESOLUTION|>--- conflicted
+++ resolved
@@ -1,6 +1,6 @@
 [package]
 name = "git-cliff"
-version = "1.3.0"                                               # managed by release.sh
+version = "1.3.0" # managed by release.sh
 description = "A highly customizable changelog generator ⛰️"
 authors = ["git-cliff contributors <git-cliff@protonmail.com>"]
 license = "GPL-3.0"
@@ -30,33 +30,17 @@
 regex.workspace = true
 log.workspace = true
 dirs-next = "2.0.0"
-<<<<<<< HEAD
-clap = { version = "4.4.4", features = ["derive", "env", "wrap_help", "cargo"] }
-clap_complete = "4.4.0"
+clap = { version = "4.4.6", features = ["derive", "env", "wrap_help", "cargo"] }
+clap_complete = "4.4.3"
 clap_mangen = "0.2.14"
 pretty_env_logger = "0.5.0"
-=======
-clap_complete = "3.2.5"
-clap_mangen = "0.1.11"
->>>>>>> fb4c733a
 shellexpand = "3.1.0"
 update-informer = { version = "1.1.0", optional = true }
 
 [dependencies.git-cliff-core]
-version = "1.3.0"          # managed by release.sh
+version = "1.3.0" # managed by release.sh
 path = "../git-cliff-core"
 
-<<<<<<< HEAD
-=======
-[dependencies.clap]
-version = "3.2.22"
-features = ["derive", "env", "wrap_help"]
-
-[dependencies.update-informer]
-version = "1.1.0"
-optional = true
-
->>>>>>> fb4c733a
 [dev-dependencies]
 pretty_assertions = "1.4.0"
 
