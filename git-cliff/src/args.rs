use clap::{
	AppSettings,
	ArgEnum,
	Parser,
};
use git_cliff_core::DEFAULT_CONFIG;
use glob::Pattern;
use std::path::PathBuf;

#[derive(Debug, Clone, Copy, ArgEnum)]
pub enum Strip {
	Header,
	Footer,
	All,
}

#[derive(Debug, Clone, Copy, PartialEq, Eq, ArgEnum)]
pub enum Sort {
	Oldest,
	Newest,
}

/// Command-line arguments to parse.
#[derive(Debug, Parser)]
#[clap(
    version,
    author,
    about,
    global_setting = AppSettings::DeriveDisplayOrder,
    rename_all_env = "screaming-snake",
	help_template = "\
{before-help}{name} {version}
{author-with-newline}{about-with-newline}
{usage-heading}
  {usage}

{all-args}{after-help}
",
    override_usage = "git-cliff [FLAGS] [OPTIONS] [--] [RANGE]",
    mut_arg("help", |arg| arg.help("Prints help information").help_heading("FLAGS")),
    mut_arg("version", |arg| arg.help("Prints version information").help_heading("FLAGS"))
)]
pub struct Opt {
<<<<<<< HEAD
	/// Prints help information.
	#[arg(short, long, action = ArgAction::Help, global = true, help_heading = Some("FLAGS"))]
	pub help:         bool,
	/// Prints version information.
	#[arg(short = 'V', long, action = ArgAction::Version, global = true, help_heading = Some("FLAGS"))]
	pub version:      bool,
=======
>>>>>>> fb4c733a
	/// Increases the logging verbosity.
	#[clap(short, long, parse(from_occurrences), alias = "debug", help_heading = Some("FLAGS"))]
	pub verbose:      u8,
	/// Sets the configuration file.
<<<<<<< HEAD
	#[arg(short, long, env = "GIT_CLIFF_CONFIG", value_name = "PATH", default_value = DEFAULT_CONFIG, value_parser = Opt::parse_dir)]
	pub config:       PathBuf,
	/// Sets the working directory.
	#[arg(short, long, env = "GIT_CLIFF_WORKDIR", value_name = "PATH", value_parser = Opt::parse_dir)]
=======
	#[clap(short, long, env = "GIT_CLIFF_CONFIG", value_name = "PATH", default_value = DEFAULT_CONFIG, value_parser = Opt::parse_dir)]
	pub config:       PathBuf,
	/// Sets the working directory.
	#[clap(short, long, env = "GIT_CLIFF_WORKDIR", value_name = "PATH", value_parser = Opt::parse_dir)]
>>>>>>> fb4c733a
	pub workdir:      Option<PathBuf>,
	/// Sets the git repository.
	#[clap(
		short,
		long,
		env = "GIT_CLIFF_REPOSITORY",
		value_name = "PATH",
<<<<<<< HEAD
		num_args = 1..,
		value_parser = Opt::parse_dir,
=======
		multiple_values = true,
        value_parser = Opt::parse_dir,
>>>>>>> fb4c733a
	)]
	pub repository:   Option<Vec<PathBuf>>,
	/// Sets the path to include related commits.
	#[clap(
		long,
		env = "GIT_CLIFF_INCLUDE_PATH",
		value_name = "PATTERN",
<<<<<<< HEAD
		num_args = 1..,
=======
		multiple_values = true
>>>>>>> fb4c733a
	)]
	pub include_path: Option<Vec<Pattern>>,
	/// Sets the path to exclude related commits.
	#[clap(
		long,
		env = "GIT_CLIFF_EXCLUDE_PATH",
		value_name = "PATTERN",
<<<<<<< HEAD
		num_args = 1..,
=======
		multiple_values = true
>>>>>>> fb4c733a
	)]
	pub exclude_path: Option<Vec<Pattern>>,
	/// Sets custom commit messages to include in the changelog.
	#[clap(
		long,
		env = "GIT_CLIFF_WITH_COMMIT",
		value_name = "MSG",
<<<<<<< HEAD
		num_args = 1..,
	)]
	pub with_commit:  Option<Vec<String>>,
	/// Prepends entries to the given changelog file.
	#[arg(short, long, env = "GIT_CLIFF_PREPEND", value_name = "PATH", value_parser = Opt::parse_dir)]
	pub prepend:      Option<PathBuf>,
	/// Writes output to the given file.
	#[arg(short, long, env = "GIT_CLIFF_OUTPUT", value_name = "PATH", value_parser = Opt::parse_dir)]
=======
		multiple_values = true
	)]
	pub with_commit:  Option<Vec<String>>,
	/// Prepends entries to the given changelog file.
	#[clap(short, long, env = "GIT_CLIFF_PREPEND", value_name = "PATH", value_parser = Opt::parse_dir)]
	pub prepend:      Option<PathBuf>,
	/// Writes output to the given file.
	#[clap(short, long, env = "GIT_CLIFF_OUTPUT", value_name = "PATH", value_parser = Opt::parse_dir)]
>>>>>>> fb4c733a
	pub output:       Option<PathBuf>,
	/// Sets the tag for the latest version.
	#[clap(
		short,
		long,
		env = "GIT_CLIFF_TAG",
		value_name = "TAG",
		allow_hyphen_values = true
	)]
	pub tag:          Option<String>,
	/// Sets the template for the changelog body.
	#[clap(
		short,
		long,
		env = "GIT_CLIFF_TEMPLATE",
		value_name = "TEMPLATE",
		allow_hyphen_values = true
	)]
	pub body:         Option<String>,
	/// Writes the default configuration file to cliff.toml
	#[clap(short, long, help_heading = Some("FLAGS"))]
	pub init:         bool,
	/// Processes the commits starting from the latest tag.
	#[clap(short, long, help_heading = Some("FLAGS"))]
	pub latest:       bool,
	/// Processes the commits that belong to the current tag.
	#[clap(long, help_heading = Some("FLAGS"))]
	pub current:      bool,
	/// Processes the commits that do not belong to a tag.
	#[clap(short, long, help_heading = Some("FLAGS"))]
	pub unreleased:   bool,
	/// Sorts the tags topologically.
	#[clap(long, help_heading = Some("FLAGS"))]
	pub topo_order:   bool,
	/// Prints changelog context as JSON.
	#[clap(long, help_heading = Some("FLAGS"))]
	pub context:      bool,
	/// Strips the given parts from the changelog.
	#[clap(short, long, value_name = "PART", arg_enum)]
	pub strip:        Option<Strip>,
	/// Sets sorting of the commits inside sections.
	#[clap(
		long,
		arg_enum,
		default_value_t = Sort::Oldest
	)]
	pub sort:         Sort,
	/// Sets the commit range to process.
	#[clap(value_name = "RANGE", help_heading = Some("ARGS"))]
	pub range:        Option<String>,
}

impl Opt {
	/// Custom string parser for directories.
	///
	/// Expands the tilde (`~`) character in the beginning of the
	/// input string into contents of the path returned by [`home_dir`].
	///
	/// [`home_dir`]: dirs_next::home_dir
	fn parse_dir(dir: &str) -> Result<PathBuf, String> {
		Ok(PathBuf::from(shellexpand::tilde(dir).to_string()))
	}
}

#[cfg(test)]
mod tests {
	use super::*;
	use clap::CommandFactory;

	#[test]
	fn verify_cli() {
		Opt::command().debug_assert()
	}

	#[test]
	fn path_tilde_expansion() {
		let home_dir =
			dirs_next::home_dir().expect("cannot retrieve home directory");
		let dir = Opt::parse_dir("~/").expect("cannot expand tilde");
		assert_eq!(home_dir, dir);
	}
}<|MERGE_RESOLUTION|>--- conflicted
+++ resolved
@@ -1,20 +1,20 @@
 use clap::{
-	AppSettings,
-	ArgEnum,
+	ArgAction,
 	Parser,
+	ValueEnum,
 };
 use git_cliff_core::DEFAULT_CONFIG;
 use glob::Pattern;
 use std::path::PathBuf;
 
-#[derive(Debug, Clone, Copy, ArgEnum)]
+#[derive(Debug, Clone, Copy, ValueEnum)]
 pub enum Strip {
 	Header,
 	Footer,
 	All,
 }
 
-#[derive(Debug, Clone, Copy, PartialEq, Eq, ArgEnum)]
+#[derive(Debug, Clone, Copy, PartialEq, Eq, ValueEnum)]
 pub enum Sort {
 	Oldest,
 	Newest,
@@ -22,11 +22,10 @@
 
 /// Command-line arguments to parse.
 #[derive(Debug, Parser)]
-#[clap(
+#[command(
     version,
-    author,
+    author = clap::crate_authors!("\n"),
     about,
-    global_setting = AppSettings::DeriveDisplayOrder,
     rename_all_env = "screaming-snake",
 	help_template = "\
 {before-help}{name} {version}
@@ -37,101 +36,105 @@
 {all-args}{after-help}
 ",
     override_usage = "git-cliff [FLAGS] [OPTIONS] [--] [RANGE]",
-    mut_arg("help", |arg| arg.help("Prints help information").help_heading("FLAGS")),
-    mut_arg("version", |arg| arg.help("Prints version information").help_heading("FLAGS"))
+    next_help_heading = Some("OPTIONS"),
+	disable_help_flag = true,
+	disable_version_flag = true,
 )]
 pub struct Opt {
-<<<<<<< HEAD
-	/// Prints help information.
-	#[arg(short, long, action = ArgAction::Help, global = true, help_heading = Some("FLAGS"))]
-	pub help:         bool,
-	/// Prints version information.
-	#[arg(short = 'V', long, action = ArgAction::Version, global = true, help_heading = Some("FLAGS"))]
-	pub version:      bool,
-=======
->>>>>>> fb4c733a
+	#[arg(
+		short,
+		long,
+		action = ArgAction::Help,
+		global = true,
+		help = "Prints help information",
+		help_heading = "FLAGS"
+	)]
+	pub help:         Option<bool>,
+	#[arg(
+		short = 'V',
+		long,
+		action = ArgAction::Version,
+		global = true,
+		help = "Prints version information",
+		help_heading = "FLAGS"
+	)]
+	pub version:      Option<bool>,
 	/// Increases the logging verbosity.
-	#[clap(short, long, parse(from_occurrences), alias = "debug", help_heading = Some("FLAGS"))]
+	#[arg(short, long, action = ArgAction::Count, alias = "debug", help_heading = Some("FLAGS"))]
 	pub verbose:      u8,
 	/// Sets the configuration file.
-<<<<<<< HEAD
-	#[arg(short, long, env = "GIT_CLIFF_CONFIG", value_name = "PATH", default_value = DEFAULT_CONFIG, value_parser = Opt::parse_dir)]
+	#[arg(
+	    short,
+	    long,
+	    env = "GIT_CLIFF_CONFIG",
+	    value_name = "PATH",
+	    default_value = DEFAULT_CONFIG,
+	    value_parser = Opt::parse_dir
+	)]
 	pub config:       PathBuf,
 	/// Sets the working directory.
-	#[arg(short, long, env = "GIT_CLIFF_WORKDIR", value_name = "PATH", value_parser = Opt::parse_dir)]
-=======
-	#[clap(short, long, env = "GIT_CLIFF_CONFIG", value_name = "PATH", default_value = DEFAULT_CONFIG, value_parser = Opt::parse_dir)]
-	pub config:       PathBuf,
-	/// Sets the working directory.
-	#[clap(short, long, env = "GIT_CLIFF_WORKDIR", value_name = "PATH", value_parser = Opt::parse_dir)]
->>>>>>> fb4c733a
+	#[arg(
+	    short,
+	    long,
+	    env = "GIT_CLIFF_WORKDIR",
+	    value_name = "PATH",
+	    value_parser = Opt::parse_dir
+	)]
 	pub workdir:      Option<PathBuf>,
 	/// Sets the git repository.
-	#[clap(
+	#[arg(
 		short,
 		long,
 		env = "GIT_CLIFF_REPOSITORY",
 		value_name = "PATH",
-<<<<<<< HEAD
-		num_args = 1..,
-		value_parser = Opt::parse_dir,
-=======
-		multiple_values = true,
-        value_parser = Opt::parse_dir,
->>>>>>> fb4c733a
+		num_args(1..),
+		value_parser = Opt::parse_dir
 	)]
 	pub repository:   Option<Vec<PathBuf>>,
 	/// Sets the path to include related commits.
-	#[clap(
+	#[arg(
 		long,
 		env = "GIT_CLIFF_INCLUDE_PATH",
 		value_name = "PATTERN",
-<<<<<<< HEAD
-		num_args = 1..,
-=======
-		multiple_values = true
->>>>>>> fb4c733a
+		num_args(1..)
 	)]
 	pub include_path: Option<Vec<Pattern>>,
 	/// Sets the path to exclude related commits.
-	#[clap(
+	#[arg(
 		long,
 		env = "GIT_CLIFF_EXCLUDE_PATH",
 		value_name = "PATTERN",
-<<<<<<< HEAD
-		num_args = 1..,
-=======
-		multiple_values = true
->>>>>>> fb4c733a
+		num_args(1..)
 	)]
 	pub exclude_path: Option<Vec<Pattern>>,
 	/// Sets custom commit messages to include in the changelog.
-	#[clap(
+	#[arg(
 		long,
 		env = "GIT_CLIFF_WITH_COMMIT",
 		value_name = "MSG",
-<<<<<<< HEAD
-		num_args = 1..,
+		num_args(1..)
 	)]
 	pub with_commit:  Option<Vec<String>>,
 	/// Prepends entries to the given changelog file.
-	#[arg(short, long, env = "GIT_CLIFF_PREPEND", value_name = "PATH", value_parser = Opt::parse_dir)]
+	#[arg(
+	    short,
+	    long,
+	    env = "GIT_CLIFF_PREPEND",
+	    value_name = "PATH",
+	    value_parser = Opt::parse_dir
+	)]
 	pub prepend:      Option<PathBuf>,
 	/// Writes output to the given file.
-	#[arg(short, long, env = "GIT_CLIFF_OUTPUT", value_name = "PATH", value_parser = Opt::parse_dir)]
-=======
-		multiple_values = true
-	)]
-	pub with_commit:  Option<Vec<String>>,
-	/// Prepends entries to the given changelog file.
-	#[clap(short, long, env = "GIT_CLIFF_PREPEND", value_name = "PATH", value_parser = Opt::parse_dir)]
-	pub prepend:      Option<PathBuf>,
-	/// Writes output to the given file.
-	#[clap(short, long, env = "GIT_CLIFF_OUTPUT", value_name = "PATH", value_parser = Opt::parse_dir)]
->>>>>>> fb4c733a
+	#[arg(
+	    short,
+	    long,
+	    env = "GIT_CLIFF_OUTPUT",
+	    value_name = "PATH",
+	    value_parser = Opt::parse_dir
+	)]
 	pub output:       Option<PathBuf>,
 	/// Sets the tag for the latest version.
-	#[clap(
+	#[arg(
 		short,
 		long,
 		env = "GIT_CLIFF_TAG",
@@ -140,7 +143,7 @@
 	)]
 	pub tag:          Option<String>,
 	/// Sets the template for the changelog body.
-	#[clap(
+	#[arg(
 		short,
 		long,
 		env = "GIT_CLIFF_TEMPLATE",
@@ -149,35 +152,35 @@
 	)]
 	pub body:         Option<String>,
 	/// Writes the default configuration file to cliff.toml
-	#[clap(short, long, help_heading = Some("FLAGS"))]
+	#[arg(short, long, help_heading = Some("FLAGS"))]
 	pub init:         bool,
 	/// Processes the commits starting from the latest tag.
-	#[clap(short, long, help_heading = Some("FLAGS"))]
+	#[arg(short, long, help_heading = Some("FLAGS"))]
 	pub latest:       bool,
 	/// Processes the commits that belong to the current tag.
-	#[clap(long, help_heading = Some("FLAGS"))]
+	#[arg(long, help_heading = Some("FLAGS"))]
 	pub current:      bool,
 	/// Processes the commits that do not belong to a tag.
-	#[clap(short, long, help_heading = Some("FLAGS"))]
+	#[arg(short, long, help_heading = Some("FLAGS"))]
 	pub unreleased:   bool,
 	/// Sorts the tags topologically.
-	#[clap(long, help_heading = Some("FLAGS"))]
+	#[arg(long, help_heading = Some("FLAGS"))]
 	pub topo_order:   bool,
 	/// Prints changelog context as JSON.
-	#[clap(long, help_heading = Some("FLAGS"))]
+	#[arg(long, help_heading = Some("FLAGS"))]
 	pub context:      bool,
 	/// Strips the given parts from the changelog.
-	#[clap(short, long, value_name = "PART", arg_enum)]
+	#[arg(short, long, value_name = "PART", value_enum)]
 	pub strip:        Option<Strip>,
 	/// Sets sorting of the commits inside sections.
-	#[clap(
-		long,
-		arg_enum,
+	#[arg(
+		long,
+		value_enum,
 		default_value_t = Sort::Oldest
 	)]
 	pub sort:         Sort,
 	/// Sets the commit range to process.
-	#[clap(value_name = "RANGE", help_heading = Some("ARGS"))]
+	#[arg(value_name = "RANGE", help_heading = Some("ARGS"))]
 	pub range:        Option<String>,
 }
 
